[workspace]
members = [
    "skulpin-renderer",
    "skulpin-renderer-sdl2",
    "skulpin-renderer-winit",
    "skulpin-app-winit"
]

[package]
name = "skulpin"
<<<<<<< HEAD
version = "0.6.1"
=======
version = "0.7.0"
>>>>>>> b2f2d49f
authors = ["Philip Degarmo <aclysma@gmail.com>"]
edition = "2018"
description = "This crate provides an easy option for drawing hardware-accelerated 2D by combining Vulkan and Skia."
license = "MIT OR Apache-2.0"
readme = "README.md"
repository = "https://github.com/aclysma/skulpin"
homepage = "https://github.com/aclysma/skulpin"
keywords = ["skia", "vulkan", "ash", "2d", "graphics"]
categories = ["graphics", "gui", "multimedia", "rendering", "visualization"]
include = [
    "**/*.rs",
    "Cargo.toml",
    "shaders/*.frag",
    "shaders/*.vert",
    "shaders/*.spv",
    "LICENSE-APACHE",
    "LICENSE-MIT",
    "README.md"
]

# Minimum required rust version:
# rust="1.40"

# NOTE: See README.md for implications on how feature selection will affect build-time. As of this writing, binary
# builds of skia are available for ALL of the features or NONE of the features. Only selecting some of the features will
# require building skia from scratch, which will greatly increase build times
[features]
skia_shaper = ["skulpin-renderer/shaper"]
skia_svg = ["skulpin-renderer/svg"]
skia_textlayout = ["skulpin-renderer/textlayout"]
skia_complete = ["skulpin-renderer/complete"]

<<<<<<< HEAD
[dependencies]
winit = "0.21"
raw-window-handle = "0.3"
ash = "0.29"
skia-safe = { version = ">=0.21", features = ["vulkan"] }
=======
skulpin_winit = ["skulpin-renderer-winit", "skulpin-app-winit"]
skulpin_sdl2 = ["skulpin-renderer-sdl2"]
>>>>>>> b2f2d49f

default = ["skulpin_winit", "skulpin_sdl2", "skia_complete"]

[dependencies]
skulpin-renderer = { path = "skulpin-renderer" }
skulpin-renderer-sdl2 = { path = "skulpin-renderer-sdl2", optional = true }
skulpin-renderer-winit = { path = "skulpin-renderer-winit", optional = true }
skulpin-app-winit = { path = "skulpin-app-winit", optional = true }

log="0.4"

[dev-dependencies]
env_logger = "0.6"

nalgebra = "0.18"
ncollide2d = "0.20"
nphysics2d = "0.12"

# The skulpin-renderer-sdl2 crate doesn't specify any features, but downstream libraries can do so by including sdl2
# for themselves
sdl2 = { version = ">=0.33", features = ["bundled", "static-link"] }<|MERGE_RESOLUTION|>--- conflicted
+++ resolved
@@ -8,11 +8,7 @@
 
 [package]
 name = "skulpin"
-<<<<<<< HEAD
-version = "0.6.1"
-=======
 version = "0.7.0"
->>>>>>> b2f2d49f
 authors = ["Philip Degarmo <aclysma@gmail.com>"]
 edition = "2018"
 description = "This crate provides an easy option for drawing hardware-accelerated 2D by combining Vulkan and Skia."
@@ -45,16 +41,8 @@
 skia_textlayout = ["skulpin-renderer/textlayout"]
 skia_complete = ["skulpin-renderer/complete"]
 
-<<<<<<< HEAD
-[dependencies]
-winit = "0.21"
-raw-window-handle = "0.3"
-ash = "0.29"
-skia-safe = { version = ">=0.21", features = ["vulkan"] }
-=======
 skulpin_winit = ["skulpin-renderer-winit", "skulpin-app-winit"]
 skulpin_sdl2 = ["skulpin-renderer-sdl2"]
->>>>>>> b2f2d49f
 
 default = ["skulpin_winit", "skulpin_sdl2", "skia_complete"]
 
